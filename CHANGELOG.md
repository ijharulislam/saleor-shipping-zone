# Changelog

All notable, unreleased changes to this project will be documented in this file. For the released changes, please visit the [Releases](https://github.com/mirumee/saleor/releases) page.

## [Unreleased]

- Cleanup code for updated function names, unused argument, etc. - #4090 by @jxltom
- Merge authorize with capture - #4098 by @korycins, @NyanKiyoshi
- Fix GATEWAYS_ENUM to always contain all implemented payment gateways - #4108 by @koradon
- Fix translation discard button - #4109 by @benekex2
- Change input style and improve Storybook stories - #4115 by @dominik-zeglen
- Separated the legacy middleware from the GQL API middleware - #4102 by @NyanKiyoshi
- Add navigation section - #4012 by @dominik-zeglen
- Order Events containing order lines or fulfillment lines now return the line object in the GraphQL API - #4114 by @NyanKiyoshi
- Migrate deprecated fields in Dashboard 2.0 - #4121 by @benekex2
- Implement customer events - #4094 by @NyanKiyoshi
- Fix draftail options and icons - #4132 by @benekex2
- Add multiple select checkbox - #4133 by @benekex2
- Add support for Google Cloud Storage - #4127 by @chetabahana
- Fix wrong calculation of subtotal in cart page - #4145 by @korycins
- Fix multiple checkbox selected behavior - #4146 by @benekex2
- GraphQL now prints exceptions to stderr as well as returning them or not - #4148 by @NyanKiyoshi
- Refactored API resolvers to staticmethods with root typing - #4155 by @NyanKiyoshi
<<<<<<< HEAD
- Fix view all orders button - #4173 by @benekex2
=======
- Users can how add multiple "Add to Cart" forms in a single page - #4165 by @NyanKiyoshi
- Disabled by default the storage of celery results - #4169 by @NyanKiyoshi
- Fix typos and messages in Dashboard 2.0 - #4168 by @benekex2
- Rename menu items in Dashboard 2.0 - #4172 by @benekex2
- Adding a non existent variant to a checkout no longer crashes - #4166 by @NyanKiyoshi
- Category delete modal improvements - #4171 by @benekex2
- Products are now sortable within collections - #4123 by @NyanKiyoshi
- Restore Django's common middleware as a default middleware - #4186 by @cmiacz
- Fix incorrect argument in `get_client_token` in Braintree integration - #4182 by @maarcingebala
- Fix resolving attribute values when transforming them to HStore - #4161 by @maarcingebala
- Fix margin calculations when product/variant price is set to zero - #4170 by @MahmoudRizk
- Disable polling in Playgroud by default - #4188 by @maarcingebala
- Add phone validation in the GraphQL API to handle the library upgrade - #4156 by @NyanKiyoshi
>>>>>>> d2c46919

## 2.6.0

### API

- Add unified filtering interface in resolvers - #3952, #4078 by @korycins
- Add mutations for bulk actions - #3935, #3954, #3967, #3969, #3970 by @akjanik
- Add mutation for reordering menu items - #3958 by @NyanKiyoshi
- Optimize queries for single nodes - #3968 @NyanKiyoshi
- Refactor error handling in mutations #3891 by @maarcingebala & @akjanik
- Specify mutation permissions through Meta classes - #3980 by @NyanKiyoshi
- Unify pricing access in products and variants - #3948 by @NyanKiyoshi
- Use only_fields instead of exclude_fields in type definitions - #3940 by @michaljelonek
- Prefetch collections when getting sales of a bunch of products - #3961 by @NyanKiyoshi
- Remove unnecessary dedents from GraphQL schema so new Playground can work - #4045 by @salwator
- Restrict resolving payment by ID - #4009 @NyanKiyoshi
- Require `checkoutId` for updating checkout's shipping and billing address - #4074 by @jxltom
- Handle errors in `TokenVerify` mutation - #3981 by @fowczarek
- Unify argument names in types and resolvers - #3942 by @NyanKiyoshi

### Core

- Use Black as the default code formatting tool - #3852 by @krzysztofwolski and @NyanKiyoshi
- Dropped Python 3.5 support - #4028 by @korycins
- Rename Cart to Checkout - #3963 by @michaljelonek
- Use data classes to exchange data with payment gateways - #4028 by @korycins
- Refactor order events - #4018 by @NyanKiyoshi

### Dashboard 2.0

- Add bulk actions - #3955 by @dominik-zeglen
- Add user avatar management - #4030 by @benekex2
- Add navigation drawer support on mobile devices - #3839 by @benekex2
- Fix rendering validation errors in product form - #4024 by @benekex2
- Move dialog windows to query string rather than router paths - #3953 by @dominik-zeglen
- Update order events types - #4089 by @jxltom
- Code cleanup by replacing render props with react hooks - #4010 by @dominik-zeglen

### Other notable changes

- Add setting to enable Django Debug Toolbar - #3983 by @koradon
- Use newest GraphQL Playground - #3971 by @salwator
- Ensure adding to quantities in the checkout is respecting the limits - #4005 by @NyanKiyoshi
- Fix country area choices - #4008 by @fowczarek
- Fix price_range_as_dict function - #3999 by @zodiacfireworks
- Fix the product listing not showing in the voucher when there were products selected - #4062 by @NyanKiyoshi
- Fix crash in Dashboard 1.0 when updating an order address's phone number - #4061 by @NyanKiyoshi
- Reduce the time of tests execution by using dummy password hasher - #4083 by @korycins
- Set up explicit **hash** function - #3979 by @akjanik
- Unit tests use none as media root - #3975 by @korycins
- Update file field styles with materializecss template filter - #3998 by @zodiacfireworks
- New translations:
  - Albanian
  - Colombian Spanish
  - Lithuanian

## 2.5.0

### API

- Add query to fetch draft orders - #3809 by @michaljelonek
- Add bulk delete mutations - #3838 by @michaljelonek
- Add `languageCode` enum to API - #3819 by @michaljelonek, #3854 by @jxltom
- Duplicate address instances in checkout mutations - #3866 by @pawelzar
- Restrict access to `orders` query for unauthorized users - #3861 by @pawelzar
- Support setting address as default in address mutations - #3787 by @jxltom
- Fix phone number validation in GraphQL when country prefix not given - #3905 by @patrys
- Report pretty stack traces in DEBUG mode - #3918 by @patrys

### Core

- Drop support for Django 2.1 and Django 1.11 (previous LTS) - #3929 by @patrys
- Fulfillment of digital products - #3868 by @korycins
- Introduce avatars for staff accounts - #3878 by @pawelzar
- Refactor the account avatars path from a relative to absolute - #3938 by @NyanKiyoshi

### Dashboard 2.0

- Add translations section - #3884 by @dominik-zeglen
- Add light/dark theme - #3856 by @dominik-zeglen
- Add customer's address book view - #3826 by @dominik-zeglen
- Add "Add variant" button on the variant details page = #3914 by @dominik-zeglen
- Add back arrows in "Configure" subsections - #3917 by @dominik-zeglen
- Display avatars in staff views - #3922 by @dominik-zeglen
- Prevent user from changing his own status and permissions - #3922 by @dominik-zeglen
- Fix crashing product create view - #3837, #3910 by @dominik-zeglen
- Fix layout in staff members details page - #3857 by @dominik-zeglen
- Fix unfocusing rich text editor - #3902 by @dominik-zeglen
- Improve accessibility - #3856 by @dominik-zeglen

### Other notable changes

- Improve user and staff management in dashboard 1.0 - #3781 by @jxltom
- Fix default product tax rate in Dashboard 1.0 - #3880 by @pawelzar
- Fix logo in docs - #3928 by @michaljelonek
- Fix name of logo file - #3867 by @jxltom
- Fix variants for juices in example data - #3926 by @michaljelonek
- Fix alignment of the cart dropdown on new bootstrap version - #3937 by @NyanKiyoshi
- Refactor the account avatars path from a relative to absolute - #3938 by @NyanKiyoshi
- New translations:
  - Armenian
  - Portuguese
  - Swahili
  - Thai

## 2.4.0

### API

- Add model translations support in GraphQL API - #3789 by @michaljelonek
- Add mutations to manage addresses for authenticated customers - #3772 by @Kwaidan00, @maarcingebala
- Add mutation to apply vouchers in checkout - #3739 by @Kwaidan00
- Add thumbnail field to `OrderLine` type - #3737 by @michaljelonek
- Add a query to fetch order by token - #3740 by @michaljelonek
- Add city choices and city area type to address validator API - #3788 by @jxltom
- Fix access to unpublished objects in API - #3724 by @Kwaidan00
- Fix bug where errors are not returned when creating fulfillment with a non-existent order line - #3777 by @jxltom
- Fix `productCreate` mutation when no product type was provided - #3804 by @michaljelonek
- Enable database search in products query - #3736 by @michaljelonek
- Use authenticated user's email as default email in creating checkout - #3726 by @jxltom
- Generate voucher code if it wasn't provided in mutation - #3717 by @Kwaidan00
- Improve limitation of vouchers by country - #3707 by @michaljelonek
- Only include canceled fulfillments for staff in fulfillment API - #3778 by @jxltom
- Support setting address as when creating customer address #3782 by @jxltom
- Fix generating slug from title - #3816 by @maarcingebala
- Add `variant` field to `OrderLine` type - #3820 by @maarcingebala

### Core

- Add JSON fields to store rich-text content - #3756 by @michaljelonek
- Add function to recalculate total order weight - #3755 by @Kwaidan00, @maarcingebala
- Unify cart creation logic in API and Django views - #3761, #3790 by @maarcingebala
- Unify payment creation logic in API and Django views - #3715 by @maarcingebala
- Support partially charged and refunded payments - #3735 by @jxltom
- Support partial fulfillment of ordered items - #3754 by @jxltom
- Fix applying discounts when a sale has no end date - #3595 by @cprinos

### Dashboard 2.0

- Add "Discounts" section - #3654 by @dominik-zeglen
- Add "Pages" section; introduce Draftail WYSIWYG editor - #3751 by @dominik-zeglen
- Add "Shipping Methods" section - #3770 by @dominik-zeglen
- Add support for date and datetime components - #3708 by @dominik-zeglen
- Restyle app layout - #3811 by @dominik-zeglen

### Other notable changes

- Unify model field names related to models' public access - `publication_date` and `is_published` - #3706 by @michaljelonek
- Improve filter orders by payment status - #3749 @jxltom
- Refactor translations in emails - #3701 by @Kwaidan00
- Use exact image versions in docker-compose - #3742 by @ashishnitinpatil
- Sort order payment and history in descending order - #3747 by @jxltom
- Disable style-loader in dev mode - #3720 by @jxltom
- Add ordering to shipping method - #3806 by @michaljelonek
- Add missing type definition for dashboard 2.0 - #3776 by @jxltom
- Add header and footer for checkout success pages #3752 by @jxltom
- Add instructions for using local assets in Docker - #3723 by @michaljelonek
- Update S3 deployment documentation to include CORS configuration note - #3743 by @NyanKiyoshi
- Fix missing migrations for is_published field of product and page model - #3757 by @jxltom
- Fix problem with l10n in Braintree payment gateway template - #3691 by @Kwaidan00
- Fix bug where payment is not filtered from active ones when creating payment - #3732 by @jxltom
- Fix incorrect cart badge location - #3786 by @jxltom
- Fix storefront styles after bootstrap is updated to 4.3.1 - #3753 by @jxltom
- Fix logo size in different browser and devices with different sizes - #3722 by @jxltom
- Rename dumpdata file `db.json` to `populatedb_data.json` - #3810 by @maarcingebala
- Prefetch collections for product availability - #3813 by @michaljelonek
- Bump django-graphql-jwt - #3814 by @michaljelonek
- Fix generating slug from title - #3816 by @maarcingebala
- New translations:
  - Estonian
  - Indonesian

## 2.3.1

- Fix access to private variant fields in API - #3773 by maarcingebala
- Limit access of quantity and allocated quantity to staff in GraphQL API #3780 by @jxltom

## 2.3.0

### API

- Return user's last checkout in the `User` type - #3578 by @fowczarek
- Automatically assign checkout to the logged in user - #3587 by @fowczarek
- Expose `chargeTaxesOnShipping` field in the `Shop` type - #3603 by @fowczarek
- Expose list of enabled payment gateways - #3639 by @fowczarek
- Validate uploaded files in a unified way - #3633 by @fowczarek
- Add mutation to trigger fetching tax rates - #3622 by @fowczarek
- Use USERNAME_FIELD instead of hard-code email field when resolving user - #3577 by @jxltom
- Require variant and quantity fields in `CheckoutLineInput` type - #3592 by @jxltom
- Preserve order of nodes in `get_nodes_or_error` function - #3632 by @jxltom
- Add list mutations for `Voucher` and `Sale` models - #3669 by @michaljelonek
- Use proper type for countries in `Voucher` type - #3664 by @michaljelonek
- Require email in when creating checkout in API - #3667 by @michaljelonek
- Unify returning errors in the `tokenCreate` mutation - #3666 by @michaljelonek
- Use `Date` field in Sale/Voucher inputs - #3672 by @michaljelonek
- Refactor checkout mutations - #3610 by @fowczarek
- Refactor `clean_instance`, so it does not returns errors anymore - #3597 by @akjanik
- Handle GraphqQL syntax errors - #3576 by @jxltom

### Core

- Refactor payments architecture - #3519 by @michaljelonek
- Improve Docker and `docker-compose` configuration - #3657 by @michaljelonek
- Allow setting payment status manually for dummy gateway in Storefront 1.0 - #3648 by @jxltom
- Infer default transaction kind from operation type - #3646 by @jxltom
- Get correct payment status for order without any payments - #3605 by @jxltom
- Add default ordering by `id` for `CartLine` model - #3593 by @jxltom
- Fix "set password" email sent to customer created in the dashboard - #3688 by @Kwaidan00

### Dashboard 2.0

- ️Add taxes section - #3622 by @dominik-zeglen
- Add drag'n'drop image upload - #3611 by @dominik-zeglen
- Unify grid handling - #3520 by @dominik-zeglen
- Add component generator - #3670 by @dominik-zeglen
- Throw Typescript errors while snapshotting - #3611 by @dominik-zeglen
- Simplify mutation's error checking - #3589 by @dominik-zeglen
- Fix order cancelling - #3624 by @dominik-zeglen
- Fix logo placement - #3602 by @dominik-zeglen

### Other notable changes

- Register Celery task for updating exchange rates - #3599 by @jxltom
- Fix handling different attributes with the same slug - #3626 by @jxltom
- Add missing migrations for tax rate choices - #3629 by @jxltom
- Fix `TypeError` on calling `get_client_token` - #3660 by @michaljelonek
- Make shipping required as default when creating product types - #3655 by @jxltom
- Display payment status on customer's account page in Storefront 1.0 - #3637 by @jxltom
- Make order fields sequence in Dashboard 1.0 same as in Dashboard 2.0 - #3606 by @jxltom
- Fix returning products for homepage for the currently viewing user - #3598 by @jxltom
- Allow filtering payments by status in Dashboard 1.0 - #3608 by @jxltom
- Fix typo in the definition of order status - #3649 by @jxltom
- Add margin for order notes section - #3650 by @jxltom
- Fix logo position - #3609, #3616 by @jxltom
- Storefront visual improvements - #3696 by @piotrgrundas
- Fix product list price filter - #3697 by @Kwaidan00
- Redirect to success page after successful payment - #3693 by @Kwaidan00

## 2.2.0

### API

- Use `PermissionEnum` as input parameter type for `permissions` field - #3434 by @maarcingebala
- Add "authorize" and "charge" mutations for payments - #3426 by @jxltom
- Add alt text to product thumbnails and background images of collections and categories - #3429 by @fowczarek
- Fix passing decimal arguments = #3457 by @fowczarek
- Allow sorting products by the update date - #3470 by @jxltom
- Validate and clear the shipping method in draft order mutations - #3472 by @fowczarek
- Change tax rate field to choice field - #3478 by @fowczarek
- Allow filtering attributes by collections - #3508 by @maarcingebala
- Resolve to `None` when empty object ID was passed as mutation argument - #3497 by @maarcingebala
- Change `errors` field type from [Error] to [Error!] - #3489 by @fowczarek
- Support creating default variant for product types that don't use multiple variants - #3505 by @fowczarek
- Validate SKU when creating a default variant - #3555 by @fowczarek
- Extract enums to separate files - #3523 by @maarcingebala

### Core

- Add Stripe payment gateway - #3408 by @jxltom
- Add `first_name` and `last_name` fields to the `User` model - #3101 by @fowczarek
- Improve several payment validations - #3418 by @jxltom
- Optimize payments related database queries - #3455 by @jxltom
- Add publication date to collections - #3369 by @k-brk
- Fix hard-coded site name in order PDFs - #3526 by @NyanKiyoshi
- Update favicons to the new style - #3483 by @dominik-zeglen
- Fix migrations for default currency - #3235 by @bykof
- Remove Elasticsearch from `docker-compose.yml` - #3482 by @maarcingebala
- Resort imports in tests - #3471 by @jxltom
- Fix the no shipping orders payment crash on Stripe - #3550 by @NyanKiyoshi
- Bump backend dependencies - #3557 by @maarcingebala. This PR removes security issue CVE-2019-3498 which was present in Django 2.1.4. Saleor however wasn't vulnerable to this issue as it doesn't use the affected `django.views.defaults.page_not_found()` view.
- Generate random data using the default currency - #3512 by @stephenmoloney
- New translations:
  - Catalan
  - Serbian

### Dashboard 2.0

- Restyle product selection dialogs - #3499 by @dominik-zeglen, @maarcingebala
- Fix minor visual bugs in Dashboard 2.0 - #3433 by @dominik-zeglen
- Display warning if order draft has missing data - #3431 by @dominik-zeglen
- Add description field to collections - #3435 by @dominik-zeglen
- Add query batching - #3443 by @dominik-zeglen
- Use autocomplete fields in country selection - #3443 by @dominik-zeglen
- Add alt text to categories and collections - #3461 by @dominik-zeglen
- Use first and last name of a customer or staff member in UI - #3247 by @Bonifacy1, @dominik-zeglen
- Show error page if an object was not found - #3463 by @dominik-zeglen
- Fix simple product's inventory data saving bug - #3474 by @dominik-zeglen
- Replace `thumbnailUrl` with `thumbnail { url }` - #3484 by @dominik-zeglen
- Change "Feature on Homepage" switch behavior - #3481 by @dominik-zeglen
- Expand payment section in order view - #3502 by @dominik-zeglen
- Change TypeScript loader to speed up the build process - #3545 by @patrys

### Bugfixes

- Do not show `Pay For Order` if order is partly paid since partial payment is not supported - #3398 by @jxltom
- Fix attribute filters in the products category view - #3535 by @fowczarek
- Fix storybook dependencies conflict - #3544 by @dominik-zeglen

## 2.1.0

### API

- Change selected connection fields to lists - #3307 by @fowczarek
- Require pagination in connections - #3352 by @maarcingebala
- Replace Graphene view with a custom one - #3263 by @patrys
- Change `sortBy` parameter to use enum type - #3345 by @fowczarek
- Add `me` query to fetch data of a logged-in user - #3202, #3316 by @fowczarek
- Add `canFinalize` field to the Order type - #3356 by @fowczarek
- Extract resolvers and mutations to separate files - #3248 by @fowczarek
- Add VAT tax rates field to country - #3392 by @michaljelonek
- Allow creating orders without users - #3396 by @fowczarek

### Core

- Add Razorpay payment gatway - #3205 by @NyanKiyoshi
- Use standard tax rate as a default tax rate value - #3340 by @fowczarek
- Add description field to the Collection model - #3275 by @fowczarek
- Enforce the POST method on VAT rates fetching - #3337 by @NyanKiyoshi
- Generate thumbnails for category/collection background images - #3270 by @NyanKiyoshi
- Add warm-up support in product image creation mutation - #3276 by @NyanKiyoshi
- Fix error in the `populatedb` script when running it not from the project root - #3272 by @NyanKiyoshi
- Make Webpack rebuilds fast - #3290 by @patrys
- Skip installing Chromium to make deployment faster - #3227 by @jxltom
- Add default test runner - #3258 by @jxltom
- Add Transifex client to Pipfile - #3321 by @jxltom
- Remove additional pytest arguments in tox - #3338 by @jxltom
- Remove test warnings - #3339 by @jxltom
- Remove runtime warning when product has discount - #3310 by @jxltom
- Remove `django-graphene-jwt` warnings - #3228 by @jxltom
- Disable deprecated warnings - #3229 by @jxltom
- Add `AWS_S3_ENDPOINT_URL` setting to support DigitalOcean spaces. - #3281 by @hairychris
- Add `.gitattributes` file to hide diffs for generated files on Github - #3055 by @NyanKiyoshi
- Add database sequence reset to `populatedb` - #3406 by @michaljelonek
- Get authorized amount from succeeded auth transactions - #3417 by @jxltom
- Resort imports by `isort` - #3412 by @jxltom

### Dashboard 2.0

- Add confirmation modal when leaving view with unsaved changes - #3375 by @dominik-zeglen
- Add dialog loading and error states - #3359 by @dominik-zeglen
- Split paths and urls - #3350 by @dominik-zeglen
- Derive state from props in forms - #3360 by @dominik-zeglen
- Apply debounce to autocomplete fields - #3351 by @dominik-zeglen
- Use Apollo signatures - #3353 by @dominik-zeglen
- Add order note field in the order details view - #3346 by @dominik-zeglen
- Add app-wide progress bar - #3312 by @dominik-zeglen
- Ensure that all queries are built on top of TypedQuery - #3309 by @dominik-zeglen
- Close modal windows automatically - #3296 by @dominik-zeglen
- Move URLs to separate files - #3295 by @dominik-zeglen
- Add basic filters for products and orders list - #3237 by @Bonifacy1
- Fetch default currency from API - #3280 by @dominik-zeglen
- Add `displayName` property to components - #3238 by @Bonifacy1
- Add window titles - #3279 by @dominik-zeglen
- Add paginator component - #3265 by @dominik-zeglen
- Update Material UI to 3.6 - #3387 by @patrys
- Upgrade React, Apollo, Webpack and Babel - #3393 by @patrys
- Add pagination for required connections - #3411 by @dominik-zeglen

### Bugfixes

- Fix language codes - #3311 by @jxltom
- Fix resolving empty attributes list - #3293 by @maarcingebala
- Fix range filters not being applied - #3385 by @michaljelonek
- Remove timeout for updating image height - #3344 by @jxltom
- Return error if checkout was not found - #3289 by @maarcingebala
- Solve an auto-resize conflict between Materialize and medium-editor - #3367 by @adonig
- Fix calls to `ngettext_lazy` - #3380 by @patrys
- Filter preauthorized order from succeeded transactions - #3399 by @jxltom
- Fix incorrect country code in fixtures - #3349 by @bingimar
- Fix updating background image of a collection - #3362 by @fowczarek & @dominik-zeglen

### Docs

- Document settings related to generating thumbnails on demand - #3329 by @NyanKiyoshi
- Improve documentation for Heroku deployment - #3170 by @raybesiga
- Update documentation on Docker deployment - #3326 by @jxltom
- Document payment gateway configuration - #3376 by @NyanKiyoshi

## 2.0.0

### API

- Add mutation to delete a customer; add `isActive` field in `customerUpdate` mutation - #3177 by @maarcingebala
- Add mutations to manage authorization keys - #3082 by @maarcingebala
- Add queries for dashboard homepage - #3146 by @maarcingebala
- Allows user to unset homepage collection - #3140 by @oldPadavan
- Use enums as permission codes - #3095 by @the-bionic
- Return absolute image URLs - #3182 by @maarcingebala
- Add `backgroundImage` field to `CategoryInput` - #3153 by @oldPadavan
- Add `dateJoined` and `lastLogin` fields in `User` type - #3169 by @maarcingebala
- Separate `parent` input field from `CategoryInput` - #3150 by @akjanik
- Remove duplicated field in Order type - #3180 by @maarcingebala
- Handle empty `backgroundImage` field in API - #3159 by @maarcingebala
- Generate name-based slug in collection mutations - #3145 by @akjanik
- Remove products field from `collectionUpdate` mutation - #3141 by @oldPadavan
- Change `items` field in `Menu` type from connection to list - #3032 by @oldPadavan
- Make `Meta.description` required in `BaseMutation` - #3034 by @oldPadavan
- Apply `textwrap.dedent` to GraphQL descriptions - #3167 by @fowczarek

### Dashboard 2.0

- Add collection management - #3135 by @dominik-zeglen
- Add customer management - #3176 by @dominik-zeglen
- Add homepage view - #3155, #3178 by @Bonifacy1 and @dominik-zeglen
- Add product type management - #3052 by @dominik-zeglen
- Add site settings management - #3071 by @dominik-zeglen
- Escape node IDs in URLs - #3115 by @dominik-zeglen
- Restyle categories section - #3072 by @Bonifacy1

### Other

- Change relation between `ProductType` and `Attribute` models - #3097 by @maarcingebala
- Remove `quantity-allocated` generation in `populatedb` script - #3084 by @MartinSeibert
- Handle `Money` serialization - #3131 by @Pacu2
- Do not collect unnecessary static files - #3050 by @jxltom
- Remove host mounted volume in `docker-compose` - #3091 by @tiangolo
- Remove custom services names in `docker-compose` - #3092 by @tiangolo
- Replace COUNTRIES with countries.countries - #3079 by @neeraj1909
- Installing dev packages in docker since tests are needed - #3078 by @jxltom
- Remove comparing string in address-form-panel template - #3074 by @tomcio1205
- Move updating variant names to a Celery task - #3189 by @fowczarek

### Bugfixes

- Fix typo in `clean_input` method - #3100 by @the-bionic
- Fix typo in `ShippingMethod` model - #3099 by @the-bionic
- Remove duplicated variable declaration - #3094 by @the-bionic

### Docs

- Add createdb note to getting started for Windows - #3106 by @ajostergaard
- Update docs on pipenv - #3045 by @jxltom<|MERGE_RESOLUTION|>--- conflicted
+++ resolved
@@ -21,9 +21,6 @@
 - Fix multiple checkbox selected behavior - #4146 by @benekex2
 - GraphQL now prints exceptions to stderr as well as returning them or not - #4148 by @NyanKiyoshi
 - Refactored API resolvers to staticmethods with root typing - #4155 by @NyanKiyoshi
-<<<<<<< HEAD
-- Fix view all orders button - #4173 by @benekex2
-=======
 - Users can how add multiple "Add to Cart" forms in a single page - #4165 by @NyanKiyoshi
 - Disabled by default the storage of celery results - #4169 by @NyanKiyoshi
 - Fix typos and messages in Dashboard 2.0 - #4168 by @benekex2
@@ -37,7 +34,7 @@
 - Fix margin calculations when product/variant price is set to zero - #4170 by @MahmoudRizk
 - Disable polling in Playgroud by default - #4188 by @maarcingebala
 - Add phone validation in the GraphQL API to handle the library upgrade - #4156 by @NyanKiyoshi
->>>>>>> d2c46919
+- Fix view all orders button - #4173 by @benekex2
 
 ## 2.6.0
 
