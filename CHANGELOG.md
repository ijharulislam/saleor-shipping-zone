--- conflicted
+++ resolved
@@ -37,14 +37,11 @@
 - Fix storefront styles after bootstrap is updated to 4.3.1 - #3753 by @jxltom
 - Fix logo size in different browser and devices with different sizes - #3722 by @jxltom
 - Add missing type definition for dashboard 2.0 - #3776 by @jxltom
-<<<<<<< HEAD
-- Unify behavior after creating checkout in API and Storefront 1.0; code formatting improvements - #3790 by @maarcingebala
-=======
 - Add mutations to manage addresses for authenticated customers - #3772 by @Kwaidan00, @maarcingebala
 - Only include cancelled fulfillments for staff in fulfillment API - #3778 by @jxltom
 - Fix incorrect cart badge location - #3786 by @jxltom
 - Add function to recalculate order's total weight - #3755 by @Kwaidan00, @maarcingebala
->>>>>>> 2fc49fcd
+- Unify behavior after creating checkout in API and Storefront 1.0; code formatting improvements - #3790 by @maarcingebala
 
 
 ## 2.3.1
