--- conflicted
+++ resolved
@@ -15,8 +15,8 @@
         ),
         description="Look up a webhook by ID.",
     )
-<<<<<<< HEAD
-    webhooks = PrefetchingConnectionField(Webhook, description="List of webhooks")
+    webhooks = PrefetchingConnectionField(Webhook, description="List of webhooks.")
+
     webhook_sample_payload = graphene.Field(
         graphene.JSONString,
         event_type=graphene.Argument(
@@ -28,9 +28,6 @@
 
     def resolve_webhook_sample_payload(self, info, **data):
         return resolve_sample_payload(info, data["event_type"])
-=======
-    webhooks = PrefetchingConnectionField(Webhook, description="List of webhooks.")
->>>>>>> b92e705d
 
     def resolve_webhooks(self, info, **_kwargs):
         return resolve_webhooks(info)
